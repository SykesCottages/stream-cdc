--- conflicted
+++ resolved
@@ -71,20 +71,13 @@
 
         self.bucket_name = bucket_name or os.getenv("S3_BUCKET_NAME")
 
-<<<<<<< HEAD
-
-=======
->>>>>>> 0e59e5da
         sqs_extended_client = self._create_client()
 
         # Only use extended client if bucket name is provided
         if self.bucket_name is not None:
-<<<<<<< HEAD
             logger.info(
                 f"Using SQS extended client with bucket: {self.bucket_name}"
             )
-=======
->>>>>>> 0e59e5da
             sqs_extended_client.large_payload_support = self.bucket_name
             sqs_extended_client.use_legacy_attribute = False
 
